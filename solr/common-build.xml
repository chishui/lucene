<!--
 Licensed to the Apache Software Foundation (ASF) under one or more
 contributor license agreements.  See the NOTICE file distributed with
 this work for additional information regarding copyright ownership.
 The ASF licenses this file to You under the Apache License, Version 2.0
 (the "License"); you may not use this file except in compliance with
 the License.  You may obtain a copy of the License at

     http://www.apache.org/licenses/LICENSE-2.0

 Unless required by applicable law or agreed to in writing, software
 distributed under the License is distributed on an "AS IS" BASIS,
 WITHOUT WARRANTIES OR CONDITIONS OF ANY KIND, either express or implied.
 See the License for the specific language governing permissions and
 limitations under the License.
-->

<project name="common-solr" default="default">
  <description>
    This file is designed for importing into a main build file, and not intended
    for standalone use.
  </description>

  <dirname file="${ant.file.common-solr}" property="common-solr.dir"/>
  
  <property name="Name" value="Solr" />
  <property name="version" value="4.0-SNAPSHOT"/>
  <property name="final.name" value="apache-${name}-${version}"/>

  <!-- solr uses 1.6 -->
  <property name="javac.source" value="1.6"/>
  <property name="javac.target" value="1.6"/>

  <!-- solr uses its own build/dist directories -->
  <property name="build.dir" location="${common-solr.dir}/build"/>
  <property name="dist.dir" location="${common-solr.dir}/dist"/>
  <property name="tests.userdir" value="${common-solr.dir}/src/test-files"/>
  <property name="javadoc.dir" location="${common-solr.dir}/build/docs/api"/>
  <property name="javadoc.link" value="http://java.sun.com/javase/6/docs/api/"/>

  <path id="additional.dependencies">
  	<fileset dir="${common-solr.dir}/lib" includes="**/*.jar"/>
  	<fileset dir="${common-solr.dir}/example/lib" includes="**/*.jar"/>
  	<fileset dir="lib" includes="**/*.jar" erroronmissingdir="false"/>
  </path>

  <pathconvert property="project.classpath" targetos="unix" refid="additional.dependencies"/>

  <property name="tests.loggingfile" value="${common-solr.dir}/testlogging.properties"/>

  <property name="tests.threadspercpu" value="2"/>

  <import file="../lucene/contrib/contrib-build.xml"/>
  <property name="tests.directory" value="random" />

<<<<<<< HEAD
  <!-- solr depends on the following modules/contribs -->	
  <module-uptodate name="analysis/common" jarfile="${common.dir}/../modules/analysis/build/common/lucene-analyzers-common-${version}.jar"
        property="analyzers-common.uptodate" classpath.property="analyzers-common.jar"/>
  <module-uptodate name="analysis/phonetic" jarfile="${common.dir}/../modules/analysis/build/phonetic/lucene-analyzers-phonetic-${version}.jar"
        property="analyzers-phonetic.uptodate" classpath.property="analyzers-phonetic.jar"/>
  <module-uptodate name="suggest" jarfile="${common.dir}/../modules/suggest/build/lucene-suggest-${version}.jar"
        property="suggest.uptodate" classpath.property="suggest.jar"/>
  <module-uptodate name="grouping" jarfile="${common.dir}/../modules/grouping/build/lucene-grouping-${version}.jar"
        property="grouping.uptodate" classpath.property="grouping.jar"/>
  <module-uptodate name="common-module" module-src-name="common" jarfile="${common.dir}/../modules/common/build/lucene-common-module-${version}.jar"
        property="common-module.uptodate" classpath.property="common-module.jar"/>
  <module-uptodate name="queries" jarfile="${common.dir}/../modules/queries/build/lucene-queries-${version}.jar"
        property="queries.uptodate" classpath.property="queries.jar"/>
  <contrib-uptodate name="highlighter" property="highlighter.uptodate" classpath.property="highlighter.jar"/>
  <contrib-uptodate name="memory" property="memory.uptodate" classpath.property="memory.jar"/>
  <contrib-uptodate name="misc" property="misc.uptodate" classpath.property="misc.jar"/>
  <contrib-uptodate name="queries-contrib" contrib-src-name="queries" property="queries-contrib.uptodate" classpath.property="queries-contrib.jar"/>
  <contrib-uptodate name="spatial" property="spatial.uptodate" classpath.property="spatial.jar"/>

  <path id="solr.base.classpath">
  	<pathelement path="${analyzers-common.jar}"/>
  	<pathelement path="${analyzers-phonetic.jar}"/>
  	<pathelement path="${highlighter.jar}"/>
  	<pathelement path="${memory.jar}"/>
  	<pathelement path="${misc.jar}"/>
  	<pathelement path="${queries-contrib.jar}"/>
  	<pathelement path="${spatial.jar}"/>
  	<pathelement path="${suggest.jar}"/>
    <pathelement path="${grouping.jar}"/>
    <pathelement path="${common-module.jar}"/>
    <pathelement path="${queries.jar}"/>
  	<pathelement location="${common-solr.dir}/build/classes/solrj"/>
  	<pathelement location="${common-solr.dir}/build/classes/webapp"/>
  	<pathelement location="${common-solr.dir}/build/classes/java"/>
  	<path refid="base.classpath"/>
  </path>

  <path id="classpath" refid="solr.base.classpath"/>
=======
  <condition property="dir.prop" value="-Dsolr.directoryFactory=solr.StandardDirectoryFactory">
    <isset property="use.fsdir"/>
  </condition>

  <!-- Example directory -->
  <property name="example" value="${common-solr.dir}/example" />
  <!-- 
    we attempt to exec svnversion to get details build information
    for jar manifests.  this property can be set at runtime to an
    explicit path as needed, or ant will just try to find it in the
    default PATH. (this is useful for Hudson)
  -->
  <property name="svnversion.exe" value="svnversion" />
  <property name="svn.exe" value="svn" />

  <!-- Java Version we are compatible with -->
  <property name="java.compat.version" value="1.6" />

  <!-- clover wants to run with -lib, otherwise we prefer a repeatable
       classpath -->
  <property name="javac.includeAntRuntime" value="${run.clover}"/>

  <!-- Solr Implementation Version -->
  <!--
       This can be any string value that does not include spaces
       This will be used when creating build artifact file names.

       By default, this should be set to "X.Y.N-SNAPSHOT" where X.Y.N is
       "1 greater" then the last version released (on this branch).
    -->
  <property name="version" value="4.0-SNAPSHOT" />
  
  <!-- Solr Specification Version -->
  <!--
       This will be used in the Manifest file, and therefore must
       match the pattern "digit+{.digit+}*"
       
       By default, this should be set to "X.Y.M.${dateversion}"
       where X.Y.M is the last version released (on this branch).
    -->
  <property name="specversion" value="4.0.0.${dateversion}" />

  
    <!-- Type of checksum to compute for distribution files -->
  <property name="checksum.algorithm" value="md5" />
  
  <property name="fullname" value="apache-${ant.project.name}"/>
  <property name="fullnamever" value="apache-${ant.project.name}-${version}"/>

  <!-- Destination for compiled classes and binaries -->
  <property name="dest" value="build" />
  
  <!-- Destination for Lucene jars -->
  <property name="lucene-libs" location="lucene-libs" />

  <!-- Javadoc properties -->
  <property name="javadoc.years" value="2006 - ${year}" />
  <property name="javadoc.access" value="protected"/>
  <property name="javadoc.link.java"
            value="http://download.oracle.com/javase/6/docs/api/"/>
  <property name="javadoc.link.junit"
            value="http://junit.sourceforge.net/javadoc/"/>
  <property name="javadoc.link.lucene"
            value="https://builds.apache.org/job/Lucene-trunk/javadoc/all/"/>
  <property name="javadoc.packages" value="org.apache.solr.*"/>
  <property name="build.docs" value="${dest}/docs"/>
  <property name="build.javadoc" value="${common-solr.dir}/${build.docs}/api"/>
  <property name="build.javadoc.solrj" value="${build.docs}/api-solrj"/>
  
  <!-- JUnit properties -->
  <property name="testmethod" value=""/>
  <property name="junit.includes" value="**/Test*.java,**/*Test.java"/>
  <property name="junit.output.dir" location="${common-solr.dir}/${dest}/test-results"/>
  <property name="junit.reports" location="${common-solr.dir}/${dest}/test-results/reports"/>
  <property name="junit.formatter" value="plain"/>
  <condition property="junit.details.formatter" 
      value="org.apache.tools.ant.taskdefs.optional.junit.BriefJUnitResultFormatter"
      else="org.apache.lucene.util.LuceneJUnitResultFormatter">
    <isset property="tests.sequential"/>
  </condition>
  <property name="junit.parallel.selector" value="org.apache.lucene.util.LuceneJUnitDividingSelector"/>

  <!-- Maven properties -->
  <property name="maven.build.dir" value="${basedir}/build/maven"/>
  <property name="maven.dist.dir" value="${package.dir}/maven"/>

  <property name="maven.dist.prefix" value="${maven.dist.dir}/org/apache/solr"/>

  <!-- By default, "deploy" to a temporary directory (as well as installing
       into your local repository).  If you wish to deploy to a remote
       repository, set this property to the URL of that repository.  In
       addition, if the repository requires authentication, you can set
       properties "m2.repository.username" and "m2.repository.private.key"
       to define your credentials.
  -->
  <property name="m2.repository.url" value="file://${maven.dist.dir}"/>
  <property name="m2.repository.private.key" value="${user.home}/.ssh/id_dsa"/>

  <path id="maven-ant-tasks.classpath">
    <fileset dir="${common-solr.dir}/../lucene/lib">
      <include name="maven-ant-tasks-*.jar"/>
    </fileset>
  </path>

  <!-- End Maven Properties -->
  
  <available property="clover.present"
            classname="com.cenqua.clover.tasks.CloverReportTask"
            />
   <condition property="clover.enabled">
       <and>
           <isset property="run.clover"/>
           <isset property="clover.present"/>
       </and>
   </condition>
   
  <!-- Lucene -->
  
  <path id="lucene.classpath">
    <pathelement location="${common-solr.dir}/../lucene/build/classes/java" />
    <pathelement location="${common-solr.dir}/../modules/analysis/build/common/classes/java" />
    <pathelement location="${common-solr.dir}/../modules/analysis/build/phonetic/classes/java" />
    <pathelement location="${common-solr.dir}/../modules/suggest/build/classes/java" />
    <pathelement location="${common-solr.dir}/../lucene/build/contrib/highlighter/classes/java" />
    <pathelement location="${common-solr.dir}/../lucene/build/contrib/memory/classes/java" />
    <pathelement location="${common-solr.dir}/../lucene/build/contrib/misc/classes/java" />
    <pathelement location="${common-solr.dir}/../lucene/build/contrib/queries-contrib/classes/java" />
    <pathelement location="${common-solr.dir}/../lucene/build/contrib/spatial/classes/java" />
    <pathelement location="${common-solr.dir}/../modules/grouping/build/classes/java" />
    <pathelement location="${common-solr.dir}/../modules/queries/build/classes/java" />
  </path>

  <target name="prep-lucene-jars">
    <sequential>
      <subant target="jar-core" inheritall="false" failonerror="true">
        <fileset dir="../lucene/" includes="build.xml" />
      </subant>
      <subant target="jar" inheritall="false" failonerror="true">
        <fileset dir="../modules/analysis/common" includes="build.xml" />
        <fileset dir="../modules/analysis/phonetic" includes="build.xml" />
      	<fileset dir="../modules/suggest" includes="build.xml" />
        <fileset dir="../lucene/contrib/highlighter" includes="build.xml" />
        <fileset dir="../lucene/contrib/memory" includes="build.xml" />
        <fileset dir="../lucene/contrib/misc" includes="build.xml" />
        <fileset dir="../lucene/contrib/queries" includes="build.xml" />
        <fileset dir="../lucene/contrib/spatial" includes="build.xml" />
        <fileset dir="../modules/grouping" includes="build.xml" />
      </subant>
    </sequential>
  </target>
      
  <target name="lucene-jars-to-solr" depends="prep-lucene-jars">
    <mkdir dir="${lucene-libs}"/>
    <copy todir="${lucene-libs}" preservelastmodified="true" flatten="true" failonerror="true" overwrite="true">
      <fileset dir="../lucene/build/">
        <include name="lucene-core-${version}.jar" />
      </fileset>
      <fileset dir="../modules/analysis/build/common">
        <include name="lucene-analyzers-common-${version}.jar" />
      </fileset>
      <fileset dir="../modules/analysis/build/phonetic">
        <include name="lucene-analyzers-phonetic-${version}.jar" />
      </fileset>
      <fileset dir="../modules/suggest/build">
        <include name="lucene-suggest-${version}.jar" />
      </fileset>
      <fileset dir="../lucene/build/contrib/highlighter">
        <include name="lucene-highlighter-${version}.jar" />
      </fileset>
      <fileset dir="../lucene/build/contrib/memory">
        <include name="lucene-memory-${version}.jar" />
      </fileset>
      <fileset dir="../lucene/build/contrib/misc">
        <include name="lucene-misc-${version}.jar" />
      </fileset>
      <fileset dir="../lucene/build/contrib/queries-contrib">
        <include name="lucene-queries-contrib-${version}.jar" />
      </fileset>
      <fileset dir="../lucene/build/contrib/spatial">
        <include name="lucene-spatial-${version}.jar" />
      </fileset>
      <fileset dir="../modules/grouping/build">
        <include name="lucene-grouping-${version}.jar" />
      </fileset>
      <fileset dir="../modules/queries/build">
        <include name="lucene-queries-${version}.jar" />
      </fileset>
      </copy>
  </target>  
  
  <target name="compile-lucene" unless="lucene-compiled">
    <property name="lucene-compiled" value="true"/>
    <subant target="default">
      <fileset dir="../modules/analysis/common" includes="build.xml"/>
      <fileset dir="../modules/analysis/phonetic" includes="build.xml"/>
      <fileset dir="../modules/suggest" includes="build.xml"/>
      <fileset dir="../lucene/contrib/highlighter" includes="build.xml"/>
      <fileset dir="../lucene/contrib/memory" includes="build.xml"/>
      <fileset dir="../lucene/contrib/misc" includes="build.xml"/>
      <fileset dir="../lucene/contrib/queries" includes="build.xml"/>
      <fileset dir="../lucene/contrib/spatial" includes="build.xml"/>
      <fileset dir="../modules/grouping" includes="build.xml"/>
      <fileset dir="../modules/queries" includes="build.xml"/>
    </subant>
  </target>
   
   
  <!-- Macro for compilation -->
  <macrodef name="solr-javac">
    <attribute name="destdir" />
    <attribute name="classpathref" />
    <element name="nested" optional="true" implicit="true" />
    <sequential>
      <mkdir dir="@{destdir}" />
      <javac destdir="@{destdir}"
             target="${java.compat.version}"
             source="${java.compat.version}"
             debug="on"
             encoding="utf8"
             includeAntRuntime="${javac.includeAntRuntime}"
             sourcepath=""
             classpathref="@{classpathref}">
         <compilerarg line="-Xlint -Xlint:-deprecation -Xlint:-serial"/>
         <nested />
      </javac>
    </sequential>
  </macrodef>

  <!-- Macro for building Jars -->
  <macrodef name="solr-jar">
    <attribute name="destfile" />
    <attribute name="basedir" default="." />
    <attribute name="includes" default="org/apache/**" />
    <attribute name="excludes" default="" />
    <attribute name="manifest" default="${common-solr.dir}/${dest}/META-INF/MANIFEST.MF" />
    <element name="nested" optional="true" implicit="true" />
    <sequential>
      <jar destfile="@{destfile}"
           basedir="@{basedir}"
           includes="@{includes}"
           excludes="@{excludes}"
           filesetmanifest="skip"
           manifest="@{manifest}">
        <metainf dir="${common-solr.dir}" includes="LICENSE.txt,NOTICE.txt"/>
        <nested />
      </jar>
    </sequential>
  </macrodef>

  <!-- Macro for building checksum files
       This is only needed until the "format" option is supported
       by ant's built in checksum task
   -->
  <macrodef name="solr-checksum">
    <attribute name="file"/>
    <sequential>
      <echo>Building checksums for '@{file}'</echo>
      <checksum file="@{file}" algorithm="md5" format="MD5SUM" forceoverwrite="yes" readbuffersize="65536"/>
      <checksum file="@{file}" algorithm="sha1" format="MD5SUM" forceoverwrite="yes" readbuffersize="65536"/>
    </sequential>
  </macrodef>
>>>>>>> 18cbe7ce

  <path id="solr.test.base.classpath">
  	<pathelement path="${common-solr.dir}/build/classes/test-framework"/>
  	<pathelement path="${common-solr.dir}/build/classes/test"/>
  	<pathelement path="${tests.userdir}"/>
  	<path refid="test.base.classpath"/>
  </path>
 
  <path id="test.classpath" refid="solr.test.base.classpath"/>

  <!-- TODO: lucene and solr should share this macro -->
  <macrodef name="contrib-crawl">
    <attribute name="target" default=""/>
    <attribute name="failonerror" default="true"/>
    <sequential>
      <subant target="@{target}" failonerror="@{failonerror}">
        <property name="core.compiled" value="true"/>
        <property name="solr.core.compiled" value="true"/>
        <fileset dir="." includes="contrib/*/build.xml"/>
      </subant>
    </sequential>
  </macrodef>

  <macrodef name="solr-contrib-uptodate">
    <attribute name="name"/>
    <attribute name="property" default="@{name}.uptodate"/>
    <attribute name="classpath.property" default="@{name}.jar"/>
    <!-- set jarfile only, if the target jar file has no generic name -->
    <attribute name="jarfile" default="${common-solr.dir}/build/contrib/@{name}/@{name}-${version}.jar"/>
  	<sequential>
      <!--<echo message="Checking '@{jarfile}' against source folder '${common.dir}/contrib/@{name}/src/java'"/>-->
      <property name="@{classpath.property}" location="@{jarfile}"/>
      <uptodate property="@{property}" targetfile="@{jarfile}">
        <srcfiles dir="${common-solr.dir}/contrib/@{name}/src/java" includes="**/*.java"/>
      </uptodate>
    </sequential>
  </macrodef>

<<<<<<< HEAD
=======
  <property name="gpg.exe" value="gpg" />
  <property name="gpg.key" value="CODE SIGNING KEY" />
  <macrodef name="sign-artifact" description="Signs the artifact">
    <attribute name="input.file"/>
    <attribute name="output.file" default="@{input.file}.asc"/>
    <attribute name="gpg.passphrase"/>
    <sequential>
      <echo >Signing @{input.file} Sig File: @{output.file}</echo>

      <exec executable="${gpg.exe}" >
        <arg value="--batch"/>
        <arg value="--armor"/>
        <arg value="--output"/>
        <arg value="@{output.file}"/>
        <arg value="--default-key"/>
        <arg value="${gpg.key}"/>
        <arg value="--passphrase"/>
        <arg value="@{gpg.passphrase}"/>
        <arg value="--detach-sig"/>
        <arg value="@{input.file}"/>
      </exec>
    </sequential>
  </macrodef>

  <!--
   We need to sign:
   The POM
   The library jar
   The sources jar
   the javadoc jar
   -->
  <macrodef name="sign-maven-artifacts" description="Signs maven artifacts">
    <attribute name="artifact.id"/>
    <attribute name="prefix.dir" default="${maven.dist.prefix}"/>
    <attribute name="gpg.passphrase"/>
    <sequential>
      <sign-artifact input.file="@{prefix.dir}/@{artifact.id}/${version}/@{artifact.id}-${version}.jar" gpg.passphrase="@{gpg.passphrase}"/>
      <sign-artifact input.file="@{prefix.dir}/@{artifact.id}/${version}/@{artifact.id}-${version}-javadoc.jar" gpg.passphrase="@{gpg.passphrase}"/>
      <sign-artifact input.file="@{prefix.dir}/@{artifact.id}/${version}/@{artifact.id}-${version}-sources.jar" gpg.passphrase="@{gpg.passphrase}"/>
      <sign-artifact input.file="@{prefix.dir}/@{artifact.id}/${version}/@{artifact.id}-${version}.pom" gpg.passphrase="@{gpg.passphrase}"/>
    </sequential>
  </macrodef>

  <macrodef name="sign-maven-war-artifacts" description="Signs maven artifacts">
    <attribute name="artifact.id"/>
    <attribute name="prefix.dir" default="${maven.dist.prefix}"/>
    <attribute name="gpg.passphrase"/>
    <sequential>
      <sign-artifact input.file="@{prefix.dir}/@{artifact.id}/${version}/@{artifact.id}-${version}.war" gpg.passphrase="@{gpg.passphrase}"/>
      <sign-artifact input.file="@{prefix.dir}/@{artifact.id}/${version}/@{artifact.id}-${version}.pom" gpg.passphrase="@{gpg.passphrase}"/>
    </sequential>
  </macrodef>

  <macrodef name="sign-maven-dependency-artifacts" description="Signs a maven artifact and its POM">
    <attribute name="artifact.id"/>
    <attribute name="prefix.dir" default="${maven.dist.prefix}"/>
    <attribute name="gpg.passphrase"/>
    <sequential>
      <sign-artifact input.file="@{prefix.dir}/@{artifact.id}/${version}/@{artifact.id}-${version}.jar"  gpg.passphrase="@{gpg.passphrase}"/>
      <sign-artifact input.file="@{prefix.dir}/@{artifact.id}/${version}/@{artifact.id}-${version}.pom"  gpg.passphrase="@{gpg.passphrase}"/>
    </sequential>
  </macrodef>

  <!-- setup proxy for download tasks -->
  <condition property="proxy.specified">
    <or>
      <isset property="proxy.host"/>
      <isset property="proxy.port"/>
      <isset property="proxy.user"/>
    </or>
  </condition>

  <target name="proxy.setup" if="proxy.specified">
    <setproxy proxyhost="${proxy.host}" proxyport="${proxy.port}" proxyuser="${proxy.user}" proxypassword="${proxy.password}"/>
  </target>


  <target name="clean-contrib"
	          description="Cleans all contrib modules and their tests">
	<contrib-crawl target="clean"/>
  </target>

  <target name="build-contrib"
          description="Builds all contrib modules and their tests">
    <contrib-crawl target="build"/>
  </target>

  <target name="test-contrib" depends="build-contrib">
    <contrib-crawl target="test" failonerror="true"/>
  </target>

  <target name="compile-test-contrib" depends="build-contrib">
    <contrib-crawl target="compileTests" failonerror="true"/>
  </target>

  <target name="dist-contrib" description="Make the contribs ready for distribution">
  	<contrib-crawl target="dist" failonerror="true" />
  </target>

  <target name="example-contrib" description="Tell the contrib to add their stuff to examples">
  	<contrib-crawl target="example" failonerror="true" />
  </target>

  <!-- Creates a Manifest file for Jars and WARs -->
  <target name="make-manifest">
     <!-- If possible, include the svnversion -->
     <exec dir="." executable="${svnversion.exe}" outputproperty="svnversion" failifexecutionfails="false">
      <arg line="."/>
     </exec>

     <!-- no description, don't advertise -->
     <mkdir dir="${dest}/META-INF/" />
     <manifest mode="replace" file="${dest}/META-INF/MANIFEST.MF">
        <!--
        http://java.sun.com/j2se/1.6.0/docs/guide/jar/jar.html#JAR%20Manifest
        http://java.sun.com/j2se/1.6.0/docs/guide/versioning/spec/versioning2.html
        http://java.sun.com/j2se/1.6.0/docs/api/java/lang/Package.html
        http://java.sun.com/j2se/1.6.0/docs/api/java/util/jar/package-summary.html
        http://java.sun.com/developer/Books/javaprogramming/JAR/basics/manifest.html
        -->
        <!-- Don't set 'Manifest-Version' it identifies the version of the
             manifest file format, and should always be 1.0 (the default)

             Don't set 'Created-by' attribute, its purpose is 
             to identify the version of java used to build the jar,
             which ant will do by default.

             Ant will happily override these with bogus strings if you
             tell it to, so don't.

             NOTE: we don't use section info because all of our manifest data
             applies to the entire jar/war ... no package specific info.
        -->
        <attribute name="Extension-Name" 
                   value="org.apache.solr"/>
        <attribute name="Specification-Title" 
                   value="Apache Solr Search Server"/>
        <!-- spec version must match "digit+{.digit+}*" -->
        <attribute name="Specification-Version" 
                   value="${specversion}"/>
        <attribute name="Specification-Vendor" 
                   value="The Apache Software Foundation"/>
        <attribute name="Implementation-Title" 
                   value="org.apache.solr"/>
        <!-- impl version can be any string -->
        <attribute name="Implementation-Version" 
                   value="${version} ${svnversion} - ${user.name} - ${DSTAMP} ${TSTAMP}"/>
        <attribute name="Implementation-Vendor" 
                   value="The Apache Software Foundation"/>
        <attribute name="X-Compile-Source-JDK" 
                   value="${java.compat.version}"/>
        <attribute name="X-Compile-Target-JDK" 
                   value="${java.compat.version}"/>
     </manifest>
  </target>

  <!-- Validation -->
>>>>>>> 18cbe7ce
  <target name="validate" depends="validate-solr"/>
  <target name="validate-solr" depends="check-legal-solr" unless="validated-solr"/>

  <target name="check-legal-solr" depends="compile-tools">
    <java classname="org.apache.lucene.validation.DependencyChecker" failonerror="true" fork="true">
      <classpath>
        <path refid="tools.runtime.classpath" />
      </classpath>
      <!-- TODO: it might be better to just automatically find all directories that contain jar files, but that could take a
       long time.  This should be faster, but we could miss a directory
       -->
      <!-- Solr -->
      <arg value="-c" />
      <arg value="${basedir}/lib" />
      <arg value="-c" />
      <arg value="${basedir}/contrib/analysis-extras/lib" />
      <arg value="-c" />
      <arg value="${basedir}/contrib/clustering/lib" />
      <arg value="-c" />
      <arg value="${basedir}/contrib/dataimporthandler/lib" />
      <arg value="-c" />
      <arg value="${basedir}/contrib/dataimporthandler-extras/lib" />
      <arg value="-c" />
      <arg value="${basedir}/contrib/extraction/lib" />
      <arg value="-c" />
      <arg value="${basedir}/contrib/uima/lib" />
      <arg value="-c" />
      <arg value="${basedir}/example/example-DIH/solr/db/lib" />
      <arg value="-c" />
      <arg value="${basedir}/example/example-DIH/solr/mail/lib" />
      <arg value="-c" />
      <arg value="${basedir}/example/example/lib" />
      <arg value="-c" />
      <arg value="${basedir}/src/test-files/solr/lib" />
    </java>
  </target>
  <path id="tools.runtime.classpath">
    <pathelement location="${common-solr.dir}/../lucene/build/classes/tools"/>
  </path>
  <target name="compile-tools" description="Compile the Test Framework and Validation tools">
    <sequential>
      <subant target="compile-tools" inheritall="false" failonerror="true">
        <fileset dir="${common-solr.dir}/../lucene" includes="build.xml" />
      </subant>
    </sequential>
  </target>

  <target name="test" depends="compile-test,validate-solr,junit-mkdir,junit-sequential,junit-parallel" description="Runs unit tests"/>
  
</project><|MERGE_RESOLUTION|>--- conflicted
+++ resolved
@@ -36,7 +36,7 @@
   <property name="dist.dir" location="${common-solr.dir}/dist"/>
   <property name="tests.userdir" value="${common-solr.dir}/src/test-files"/>
   <property name="javadoc.dir" location="${common-solr.dir}/build/docs/api"/>
-  <property name="javadoc.link" value="http://java.sun.com/javase/6/docs/api/"/>
+  <property name="javadoc.link" value="http://download.oracle.com/javase/6/docs/api/"/>
 
   <path id="additional.dependencies">
   	<fileset dir="${common-solr.dir}/lib" includes="**/*.jar"/>
@@ -53,7 +53,6 @@
   <import file="../lucene/contrib/contrib-build.xml"/>
   <property name="tests.directory" value="random" />
 
-<<<<<<< HEAD
   <!-- solr depends on the following modules/contribs -->	
   <module-uptodate name="analysis/common" jarfile="${common.dir}/../modules/analysis/build/common/lucene-analyzers-common-${version}.jar"
         property="analyzers-common.uptodate" classpath.property="analyzers-common.jar"/>
@@ -63,8 +62,6 @@
         property="suggest.uptodate" classpath.property="suggest.jar"/>
   <module-uptodate name="grouping" jarfile="${common.dir}/../modules/grouping/build/lucene-grouping-${version}.jar"
         property="grouping.uptodate" classpath.property="grouping.jar"/>
-  <module-uptodate name="common-module" module-src-name="common" jarfile="${common.dir}/../modules/common/build/lucene-common-module-${version}.jar"
-        property="common-module.uptodate" classpath.property="common-module.jar"/>
   <module-uptodate name="queries" jarfile="${common.dir}/../modules/queries/build/lucene-queries-${version}.jar"
         property="queries.uptodate" classpath.property="queries.jar"/>
   <contrib-uptodate name="highlighter" property="highlighter.uptodate" classpath.property="highlighter.jar"/>
@@ -83,7 +80,6 @@
   	<pathelement path="${spatial.jar}"/>
   	<pathelement path="${suggest.jar}"/>
     <pathelement path="${grouping.jar}"/>
-    <pathelement path="${common-module.jar}"/>
     <pathelement path="${queries.jar}"/>
   	<pathelement location="${common-solr.dir}/build/classes/solrj"/>
   	<pathelement location="${common-solr.dir}/build/classes/webapp"/>
@@ -92,269 +88,6 @@
   </path>
 
   <path id="classpath" refid="solr.base.classpath"/>
-=======
-  <condition property="dir.prop" value="-Dsolr.directoryFactory=solr.StandardDirectoryFactory">
-    <isset property="use.fsdir"/>
-  </condition>
-
-  <!-- Example directory -->
-  <property name="example" value="${common-solr.dir}/example" />
-  <!-- 
-    we attempt to exec svnversion to get details build information
-    for jar manifests.  this property can be set at runtime to an
-    explicit path as needed, or ant will just try to find it in the
-    default PATH. (this is useful for Hudson)
-  -->
-  <property name="svnversion.exe" value="svnversion" />
-  <property name="svn.exe" value="svn" />
-
-  <!-- Java Version we are compatible with -->
-  <property name="java.compat.version" value="1.6" />
-
-  <!-- clover wants to run with -lib, otherwise we prefer a repeatable
-       classpath -->
-  <property name="javac.includeAntRuntime" value="${run.clover}"/>
-
-  <!-- Solr Implementation Version -->
-  <!--
-       This can be any string value that does not include spaces
-       This will be used when creating build artifact file names.
-
-       By default, this should be set to "X.Y.N-SNAPSHOT" where X.Y.N is
-       "1 greater" then the last version released (on this branch).
-    -->
-  <property name="version" value="4.0-SNAPSHOT" />
-  
-  <!-- Solr Specification Version -->
-  <!--
-       This will be used in the Manifest file, and therefore must
-       match the pattern "digit+{.digit+}*"
-       
-       By default, this should be set to "X.Y.M.${dateversion}"
-       where X.Y.M is the last version released (on this branch).
-    -->
-  <property name="specversion" value="4.0.0.${dateversion}" />
-
-  
-    <!-- Type of checksum to compute for distribution files -->
-  <property name="checksum.algorithm" value="md5" />
-  
-  <property name="fullname" value="apache-${ant.project.name}"/>
-  <property name="fullnamever" value="apache-${ant.project.name}-${version}"/>
-
-  <!-- Destination for compiled classes and binaries -->
-  <property name="dest" value="build" />
-  
-  <!-- Destination for Lucene jars -->
-  <property name="lucene-libs" location="lucene-libs" />
-
-  <!-- Javadoc properties -->
-  <property name="javadoc.years" value="2006 - ${year}" />
-  <property name="javadoc.access" value="protected"/>
-  <property name="javadoc.link.java"
-            value="http://download.oracle.com/javase/6/docs/api/"/>
-  <property name="javadoc.link.junit"
-            value="http://junit.sourceforge.net/javadoc/"/>
-  <property name="javadoc.link.lucene"
-            value="https://builds.apache.org/job/Lucene-trunk/javadoc/all/"/>
-  <property name="javadoc.packages" value="org.apache.solr.*"/>
-  <property name="build.docs" value="${dest}/docs"/>
-  <property name="build.javadoc" value="${common-solr.dir}/${build.docs}/api"/>
-  <property name="build.javadoc.solrj" value="${build.docs}/api-solrj"/>
-  
-  <!-- JUnit properties -->
-  <property name="testmethod" value=""/>
-  <property name="junit.includes" value="**/Test*.java,**/*Test.java"/>
-  <property name="junit.output.dir" location="${common-solr.dir}/${dest}/test-results"/>
-  <property name="junit.reports" location="${common-solr.dir}/${dest}/test-results/reports"/>
-  <property name="junit.formatter" value="plain"/>
-  <condition property="junit.details.formatter" 
-      value="org.apache.tools.ant.taskdefs.optional.junit.BriefJUnitResultFormatter"
-      else="org.apache.lucene.util.LuceneJUnitResultFormatter">
-    <isset property="tests.sequential"/>
-  </condition>
-  <property name="junit.parallel.selector" value="org.apache.lucene.util.LuceneJUnitDividingSelector"/>
-
-  <!-- Maven properties -->
-  <property name="maven.build.dir" value="${basedir}/build/maven"/>
-  <property name="maven.dist.dir" value="${package.dir}/maven"/>
-
-  <property name="maven.dist.prefix" value="${maven.dist.dir}/org/apache/solr"/>
-
-  <!-- By default, "deploy" to a temporary directory (as well as installing
-       into your local repository).  If you wish to deploy to a remote
-       repository, set this property to the URL of that repository.  In
-       addition, if the repository requires authentication, you can set
-       properties "m2.repository.username" and "m2.repository.private.key"
-       to define your credentials.
-  -->
-  <property name="m2.repository.url" value="file://${maven.dist.dir}"/>
-  <property name="m2.repository.private.key" value="${user.home}/.ssh/id_dsa"/>
-
-  <path id="maven-ant-tasks.classpath">
-    <fileset dir="${common-solr.dir}/../lucene/lib">
-      <include name="maven-ant-tasks-*.jar"/>
-    </fileset>
-  </path>
-
-  <!-- End Maven Properties -->
-  
-  <available property="clover.present"
-            classname="com.cenqua.clover.tasks.CloverReportTask"
-            />
-   <condition property="clover.enabled">
-       <and>
-           <isset property="run.clover"/>
-           <isset property="clover.present"/>
-       </and>
-   </condition>
-   
-  <!-- Lucene -->
-  
-  <path id="lucene.classpath">
-    <pathelement location="${common-solr.dir}/../lucene/build/classes/java" />
-    <pathelement location="${common-solr.dir}/../modules/analysis/build/common/classes/java" />
-    <pathelement location="${common-solr.dir}/../modules/analysis/build/phonetic/classes/java" />
-    <pathelement location="${common-solr.dir}/../modules/suggest/build/classes/java" />
-    <pathelement location="${common-solr.dir}/../lucene/build/contrib/highlighter/classes/java" />
-    <pathelement location="${common-solr.dir}/../lucene/build/contrib/memory/classes/java" />
-    <pathelement location="${common-solr.dir}/../lucene/build/contrib/misc/classes/java" />
-    <pathelement location="${common-solr.dir}/../lucene/build/contrib/queries-contrib/classes/java" />
-    <pathelement location="${common-solr.dir}/../lucene/build/contrib/spatial/classes/java" />
-    <pathelement location="${common-solr.dir}/../modules/grouping/build/classes/java" />
-    <pathelement location="${common-solr.dir}/../modules/queries/build/classes/java" />
-  </path>
-
-  <target name="prep-lucene-jars">
-    <sequential>
-      <subant target="jar-core" inheritall="false" failonerror="true">
-        <fileset dir="../lucene/" includes="build.xml" />
-      </subant>
-      <subant target="jar" inheritall="false" failonerror="true">
-        <fileset dir="../modules/analysis/common" includes="build.xml" />
-        <fileset dir="../modules/analysis/phonetic" includes="build.xml" />
-      	<fileset dir="../modules/suggest" includes="build.xml" />
-        <fileset dir="../lucene/contrib/highlighter" includes="build.xml" />
-        <fileset dir="../lucene/contrib/memory" includes="build.xml" />
-        <fileset dir="../lucene/contrib/misc" includes="build.xml" />
-        <fileset dir="../lucene/contrib/queries" includes="build.xml" />
-        <fileset dir="../lucene/contrib/spatial" includes="build.xml" />
-        <fileset dir="../modules/grouping" includes="build.xml" />
-      </subant>
-    </sequential>
-  </target>
-      
-  <target name="lucene-jars-to-solr" depends="prep-lucene-jars">
-    <mkdir dir="${lucene-libs}"/>
-    <copy todir="${lucene-libs}" preservelastmodified="true" flatten="true" failonerror="true" overwrite="true">
-      <fileset dir="../lucene/build/">
-        <include name="lucene-core-${version}.jar" />
-      </fileset>
-      <fileset dir="../modules/analysis/build/common">
-        <include name="lucene-analyzers-common-${version}.jar" />
-      </fileset>
-      <fileset dir="../modules/analysis/build/phonetic">
-        <include name="lucene-analyzers-phonetic-${version}.jar" />
-      </fileset>
-      <fileset dir="../modules/suggest/build">
-        <include name="lucene-suggest-${version}.jar" />
-      </fileset>
-      <fileset dir="../lucene/build/contrib/highlighter">
-        <include name="lucene-highlighter-${version}.jar" />
-      </fileset>
-      <fileset dir="../lucene/build/contrib/memory">
-        <include name="lucene-memory-${version}.jar" />
-      </fileset>
-      <fileset dir="../lucene/build/contrib/misc">
-        <include name="lucene-misc-${version}.jar" />
-      </fileset>
-      <fileset dir="../lucene/build/contrib/queries-contrib">
-        <include name="lucene-queries-contrib-${version}.jar" />
-      </fileset>
-      <fileset dir="../lucene/build/contrib/spatial">
-        <include name="lucene-spatial-${version}.jar" />
-      </fileset>
-      <fileset dir="../modules/grouping/build">
-        <include name="lucene-grouping-${version}.jar" />
-      </fileset>
-      <fileset dir="../modules/queries/build">
-        <include name="lucene-queries-${version}.jar" />
-      </fileset>
-      </copy>
-  </target>  
-  
-  <target name="compile-lucene" unless="lucene-compiled">
-    <property name="lucene-compiled" value="true"/>
-    <subant target="default">
-      <fileset dir="../modules/analysis/common" includes="build.xml"/>
-      <fileset dir="../modules/analysis/phonetic" includes="build.xml"/>
-      <fileset dir="../modules/suggest" includes="build.xml"/>
-      <fileset dir="../lucene/contrib/highlighter" includes="build.xml"/>
-      <fileset dir="../lucene/contrib/memory" includes="build.xml"/>
-      <fileset dir="../lucene/contrib/misc" includes="build.xml"/>
-      <fileset dir="../lucene/contrib/queries" includes="build.xml"/>
-      <fileset dir="../lucene/contrib/spatial" includes="build.xml"/>
-      <fileset dir="../modules/grouping" includes="build.xml"/>
-      <fileset dir="../modules/queries" includes="build.xml"/>
-    </subant>
-  </target>
-   
-   
-  <!-- Macro for compilation -->
-  <macrodef name="solr-javac">
-    <attribute name="destdir" />
-    <attribute name="classpathref" />
-    <element name="nested" optional="true" implicit="true" />
-    <sequential>
-      <mkdir dir="@{destdir}" />
-      <javac destdir="@{destdir}"
-             target="${java.compat.version}"
-             source="${java.compat.version}"
-             debug="on"
-             encoding="utf8"
-             includeAntRuntime="${javac.includeAntRuntime}"
-             sourcepath=""
-             classpathref="@{classpathref}">
-         <compilerarg line="-Xlint -Xlint:-deprecation -Xlint:-serial"/>
-         <nested />
-      </javac>
-    </sequential>
-  </macrodef>
-
-  <!-- Macro for building Jars -->
-  <macrodef name="solr-jar">
-    <attribute name="destfile" />
-    <attribute name="basedir" default="." />
-    <attribute name="includes" default="org/apache/**" />
-    <attribute name="excludes" default="" />
-    <attribute name="manifest" default="${common-solr.dir}/${dest}/META-INF/MANIFEST.MF" />
-    <element name="nested" optional="true" implicit="true" />
-    <sequential>
-      <jar destfile="@{destfile}"
-           basedir="@{basedir}"
-           includes="@{includes}"
-           excludes="@{excludes}"
-           filesetmanifest="skip"
-           manifest="@{manifest}">
-        <metainf dir="${common-solr.dir}" includes="LICENSE.txt,NOTICE.txt"/>
-        <nested />
-      </jar>
-    </sequential>
-  </macrodef>
-
-  <!-- Macro for building checksum files
-       This is only needed until the "format" option is supported
-       by ant's built in checksum task
-   -->
-  <macrodef name="solr-checksum">
-    <attribute name="file"/>
-    <sequential>
-      <echo>Building checksums for '@{file}'</echo>
-      <checksum file="@{file}" algorithm="md5" format="MD5SUM" forceoverwrite="yes" readbuffersize="65536"/>
-      <checksum file="@{file}" algorithm="sha1" format="MD5SUM" forceoverwrite="yes" readbuffersize="65536"/>
-    </sequential>
-  </macrodef>
->>>>>>> 18cbe7ce
 
   <path id="solr.test.base.classpath">
   	<pathelement path="${common-solr.dir}/build/classes/test-framework"/>
@@ -393,166 +126,6 @@
     </sequential>
   </macrodef>
 
-<<<<<<< HEAD
-=======
-  <property name="gpg.exe" value="gpg" />
-  <property name="gpg.key" value="CODE SIGNING KEY" />
-  <macrodef name="sign-artifact" description="Signs the artifact">
-    <attribute name="input.file"/>
-    <attribute name="output.file" default="@{input.file}.asc"/>
-    <attribute name="gpg.passphrase"/>
-    <sequential>
-      <echo >Signing @{input.file} Sig File: @{output.file}</echo>
-
-      <exec executable="${gpg.exe}" >
-        <arg value="--batch"/>
-        <arg value="--armor"/>
-        <arg value="--output"/>
-        <arg value="@{output.file}"/>
-        <arg value="--default-key"/>
-        <arg value="${gpg.key}"/>
-        <arg value="--passphrase"/>
-        <arg value="@{gpg.passphrase}"/>
-        <arg value="--detach-sig"/>
-        <arg value="@{input.file}"/>
-      </exec>
-    </sequential>
-  </macrodef>
-
-  <!--
-   We need to sign:
-   The POM
-   The library jar
-   The sources jar
-   the javadoc jar
-   -->
-  <macrodef name="sign-maven-artifacts" description="Signs maven artifacts">
-    <attribute name="artifact.id"/>
-    <attribute name="prefix.dir" default="${maven.dist.prefix}"/>
-    <attribute name="gpg.passphrase"/>
-    <sequential>
-      <sign-artifact input.file="@{prefix.dir}/@{artifact.id}/${version}/@{artifact.id}-${version}.jar" gpg.passphrase="@{gpg.passphrase}"/>
-      <sign-artifact input.file="@{prefix.dir}/@{artifact.id}/${version}/@{artifact.id}-${version}-javadoc.jar" gpg.passphrase="@{gpg.passphrase}"/>
-      <sign-artifact input.file="@{prefix.dir}/@{artifact.id}/${version}/@{artifact.id}-${version}-sources.jar" gpg.passphrase="@{gpg.passphrase}"/>
-      <sign-artifact input.file="@{prefix.dir}/@{artifact.id}/${version}/@{artifact.id}-${version}.pom" gpg.passphrase="@{gpg.passphrase}"/>
-    </sequential>
-  </macrodef>
-
-  <macrodef name="sign-maven-war-artifacts" description="Signs maven artifacts">
-    <attribute name="artifact.id"/>
-    <attribute name="prefix.dir" default="${maven.dist.prefix}"/>
-    <attribute name="gpg.passphrase"/>
-    <sequential>
-      <sign-artifact input.file="@{prefix.dir}/@{artifact.id}/${version}/@{artifact.id}-${version}.war" gpg.passphrase="@{gpg.passphrase}"/>
-      <sign-artifact input.file="@{prefix.dir}/@{artifact.id}/${version}/@{artifact.id}-${version}.pom" gpg.passphrase="@{gpg.passphrase}"/>
-    </sequential>
-  </macrodef>
-
-  <macrodef name="sign-maven-dependency-artifacts" description="Signs a maven artifact and its POM">
-    <attribute name="artifact.id"/>
-    <attribute name="prefix.dir" default="${maven.dist.prefix}"/>
-    <attribute name="gpg.passphrase"/>
-    <sequential>
-      <sign-artifact input.file="@{prefix.dir}/@{artifact.id}/${version}/@{artifact.id}-${version}.jar"  gpg.passphrase="@{gpg.passphrase}"/>
-      <sign-artifact input.file="@{prefix.dir}/@{artifact.id}/${version}/@{artifact.id}-${version}.pom"  gpg.passphrase="@{gpg.passphrase}"/>
-    </sequential>
-  </macrodef>
-
-  <!-- setup proxy for download tasks -->
-  <condition property="proxy.specified">
-    <or>
-      <isset property="proxy.host"/>
-      <isset property="proxy.port"/>
-      <isset property="proxy.user"/>
-    </or>
-  </condition>
-
-  <target name="proxy.setup" if="proxy.specified">
-    <setproxy proxyhost="${proxy.host}" proxyport="${proxy.port}" proxyuser="${proxy.user}" proxypassword="${proxy.password}"/>
-  </target>
-
-
-  <target name="clean-contrib"
-	          description="Cleans all contrib modules and their tests">
-	<contrib-crawl target="clean"/>
-  </target>
-
-  <target name="build-contrib"
-          description="Builds all contrib modules and their tests">
-    <contrib-crawl target="build"/>
-  </target>
-
-  <target name="test-contrib" depends="build-contrib">
-    <contrib-crawl target="test" failonerror="true"/>
-  </target>
-
-  <target name="compile-test-contrib" depends="build-contrib">
-    <contrib-crawl target="compileTests" failonerror="true"/>
-  </target>
-
-  <target name="dist-contrib" description="Make the contribs ready for distribution">
-  	<contrib-crawl target="dist" failonerror="true" />
-  </target>
-
-  <target name="example-contrib" description="Tell the contrib to add their stuff to examples">
-  	<contrib-crawl target="example" failonerror="true" />
-  </target>
-
-  <!-- Creates a Manifest file for Jars and WARs -->
-  <target name="make-manifest">
-     <!-- If possible, include the svnversion -->
-     <exec dir="." executable="${svnversion.exe}" outputproperty="svnversion" failifexecutionfails="false">
-      <arg line="."/>
-     </exec>
-
-     <!-- no description, don't advertise -->
-     <mkdir dir="${dest}/META-INF/" />
-     <manifest mode="replace" file="${dest}/META-INF/MANIFEST.MF">
-        <!--
-        http://java.sun.com/j2se/1.6.0/docs/guide/jar/jar.html#JAR%20Manifest
-        http://java.sun.com/j2se/1.6.0/docs/guide/versioning/spec/versioning2.html
-        http://java.sun.com/j2se/1.6.0/docs/api/java/lang/Package.html
-        http://java.sun.com/j2se/1.6.0/docs/api/java/util/jar/package-summary.html
-        http://java.sun.com/developer/Books/javaprogramming/JAR/basics/manifest.html
-        -->
-        <!-- Don't set 'Manifest-Version' it identifies the version of the
-             manifest file format, and should always be 1.0 (the default)
-
-             Don't set 'Created-by' attribute, its purpose is 
-             to identify the version of java used to build the jar,
-             which ant will do by default.
-
-             Ant will happily override these with bogus strings if you
-             tell it to, so don't.
-
-             NOTE: we don't use section info because all of our manifest data
-             applies to the entire jar/war ... no package specific info.
-        -->
-        <attribute name="Extension-Name" 
-                   value="org.apache.solr"/>
-        <attribute name="Specification-Title" 
-                   value="Apache Solr Search Server"/>
-        <!-- spec version must match "digit+{.digit+}*" -->
-        <attribute name="Specification-Version" 
-                   value="${specversion}"/>
-        <attribute name="Specification-Vendor" 
-                   value="The Apache Software Foundation"/>
-        <attribute name="Implementation-Title" 
-                   value="org.apache.solr"/>
-        <!-- impl version can be any string -->
-        <attribute name="Implementation-Version" 
-                   value="${version} ${svnversion} - ${user.name} - ${DSTAMP} ${TSTAMP}"/>
-        <attribute name="Implementation-Vendor" 
-                   value="The Apache Software Foundation"/>
-        <attribute name="X-Compile-Source-JDK" 
-                   value="${java.compat.version}"/>
-        <attribute name="X-Compile-Target-JDK" 
-                   value="${java.compat.version}"/>
-     </manifest>
-  </target>
-
-  <!-- Validation -->
->>>>>>> 18cbe7ce
   <target name="validate" depends="validate-solr"/>
   <target name="validate-solr" depends="check-legal-solr" unless="validated-solr"/>
 
