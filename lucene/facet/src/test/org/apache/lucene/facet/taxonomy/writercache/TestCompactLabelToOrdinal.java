--- conflicted
+++ resolved
@@ -1,22 +1,3 @@
-/*
-+ * Licensed to the Apache Software Foundation (ASF) under one or more
- * contributor license agreements.  See the NOTICE file distributed with
- * this work for additional information regarding copyright ownership.
- * The ASF licenses this file to You under the Apache License, Version 2.0
- * (the "License"); you may not use this file except in compliance with
- * the License.  You may obtain a copy of the License at
- *
- *     http://www.apache.org/licenses/LICENSE-2.0
- *
- * Unless required by applicable law or agreed to in writing, software
- * distributed under the License is distributed on an "AS IS" BASIS,
- * WITHOUT WARRANTIES OR CONDITIONS OF ANY KIND, either express or implied.
- * See the License for the specific language governing permissions and
- * limitations under the License.
- */
-package org.apache.lucene.facet.taxonomy.writercache;
-
-<<<<<<< HEAD
 /*
  * Licensed to the Apache Software Foundation (ASF) under one or more
  * contributor license agreements.  See the NOTICE file distributed with
@@ -34,8 +15,8 @@
  * limitations under the License.
  */
 
-=======
->>>>>>> 4569fd73
+package org.apache.lucene.facet.taxonomy.writercache;
+
 import java.nio.ByteBuffer;
 import java.nio.charset.CharsetDecoder;
 import java.nio.charset.CodingErrorAction;
@@ -48,10 +29,6 @@
 
 import org.apache.lucene.facet.FacetTestCase;
 import org.apache.lucene.facet.taxonomy.FacetLabel;
-<<<<<<< HEAD
-=======
-
->>>>>>> 4569fd73
 import org.junit.Test;
 
 public class TestCompactLabelToOrdinal extends FacetTestCase {
